--- conflicted
+++ resolved
@@ -6,21 +6,12 @@
 # Note the order is intentional to avoid multiple passes of the hooks
 repos:
   - repo: https://github.com/astral-sh/ruff-pre-commit
-<<<<<<< HEAD
-    rev: v0.3.0
-    hooks:
-      - id: ruff
-        args: [--fix, --exit-non-zero-on-fix, --show-fixes, --per-file-ignores, __init__.py:F403]
-  - repo: https://github.com/psf/black
-    rev: 24.2.0
-=======
     rev: v0.4.2
     hooks:
       - id: ruff
         args: [--fix, --exit-non-zero-on-fix, --show-fixes, --per-file-ignores, __init__.py:F403]
   - repo: https://github.com/psf/black-pre-commit-mirror
     rev: 24.4.1
->>>>>>> 358a73ee
     hooks:
       - id: black
   - repo: https://github.com/pre-commit/pre-commit-hooks
