--- conflicted
+++ resolved
@@ -90,10 +90,7 @@
     kwargs["feats"] = feats
 
     if isinstance(data, da.Array):
-        chunks_ = ((n_feats 
-                    if feats is None
-                    else len(feats),),
-                   *list(data.chunks))
+        chunks_ = ((n_feats if feats is None else len(feats),), *list(data.chunks))
         glcm_cube = da.map_overlap(
             block_glcm_textures,
             data,
@@ -261,7 +258,6 @@
         sub_array = array[
             radius : (array.shape[0] - radius), radius : (array.shape[1] - radius)
         ]
-<<<<<<< HEAD
         response[
             (
                 np.repeat(
@@ -272,11 +268,6 @@
             )
             == 0
         ] = np.nan
-=======
-        response[(np.repeat(sub_array[np.newaxis, :, :], n_feats, axis=0)) == 0] = (
-            np.nan
-        )
->>>>>>> 358a73ee
 
     return response
 
