--- conflicted
+++ resolved
@@ -18,20 +18,12 @@
 line-length = 88
 target-version = ["py39", "py310", "py311"]
 
-<<<<<<< HEAD
-
-=======
->>>>>>> 358a73ee
 [tool.ruff]
 extend-exclude = ["static", "ci/templates"]
 line-length = 88
 src = ["src", "tests"]
 target-version = "py39"
 
-<<<<<<< HEAD
-
-=======
->>>>>>> 358a73ee
 [tool.ruff.lint]
 ignore = [
   "RUF001", # ruff-specific rules ambiguous-unicode-character-string
@@ -62,15 +54,8 @@
 ]
 
 [tool.ruff.lint.per-file-ignores]
-<<<<<<< HEAD
-"__init__.py" = ["F401", "F403"]
-
-[tool.ruff.lint.extend-per-file-ignores]
-"ci/*" = ["S"]
-=======
 "ci/*" = ["S"]
 "__init__.py" = ["F401", "F403"]
->>>>>>> 358a73ee
 
 [tool.ruff.lint.flake8-pytest-style]
 fixture-parentheses = false
